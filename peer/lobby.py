--- conflicted
+++ resolved
@@ -403,7 +403,6 @@
         # 2. All peers are ready AND I am the leader (implicit start for leader)
         with ready_lock:
             ready_count = len(ready_peers_normalized)
-<<<<<<< HEAD
             if ready_count >= expected_peers and is_leader:
                 # Leader calculates seed using the canonical sorted list of *all* expected peers
                 # Ensure we use the *original* addresses, not the normalized ones, for the seed source if needed,
@@ -412,12 +411,6 @@
                 seed_source = ",".join(normalized_addrs)
                 print(f"[LOBBY MENU LEADER] Calculating seed from peers: {seed_source}")
                 calculated_seed = hash(seed_source) % 1000000
-=======
-            if ready_count >= expected_peers:
-                # Generate deterministic seed
-                seed_source = ",".join(sorted(ready_peers_normalized))
-                seed = int(hashlib.sha256(seed_source.encode()).hexdigest(), 16) % 1000000
->>>>>>> 9b848622
                 print(
                     f"[LOBBY MENU LEADER] All peers ready ({ready_count}/{expected_peers}). Broadcasting START, seed={calculated_seed}"
                 )
